--- conflicted
+++ resolved
@@ -31,15 +31,11 @@
   "engines": {
     "node": "^10.13 || ^12 || >=14"
   },
-<<<<<<< HEAD
   "files": [
     "bin/cli.js",
     "index.js"
   ],
-  "homepage": "https://github.com/mrjoelkemp/node-precinct",
-=======
   "homepage": "https://github.com/dependents/node-precinct",
->>>>>>> e70d9072
   "dependencies": {
     "commander": "^2.20.3",
     "debug": "^4.3.1",
